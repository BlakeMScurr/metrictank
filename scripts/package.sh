--- conflicted
+++ resolved
@@ -18,11 +18,7 @@
 
 fpm -s dir -t deb \
   -v ${VERSION} -n metrictank -a ${ARCH} --description "metrictank, the gorilla-inspired timeseries database backend for graphite" \
-<<<<<<< HEAD
   --deb-upstart ${BASE}/config/ubuntu/trusty/etc/init/metrictank.conf \
   --replaces metric-tank --provides metric-tank \
   --conflicts metric-tank \
-=======
-  --deb-upstart ${BASE}/config/ubuntu/trusty/etc/init/metrictank \
->>>>>>> e850390f
   -C ${BUILD} -p ${PACKAGE_NAME} .
